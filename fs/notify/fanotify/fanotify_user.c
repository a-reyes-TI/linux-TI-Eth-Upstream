--- conflicted
+++ resolved
@@ -158,10 +158,6 @@
 				 struct fanotify_event *event)
 {
 	size_t event_len = FAN_EVENT_METADATA_LEN;
-<<<<<<< HEAD
-	struct fanotify_info *info;
-=======
->>>>>>> ed9f4f96
 	int fh_len;
 	int dot_len = 0;
 
@@ -171,11 +167,6 @@
 	if (fanotify_is_error_event(event->mask))
 		event_len += FANOTIFY_ERROR_INFO_LEN;
 
-<<<<<<< HEAD
-	info = fanotify_event_info(event);
-
-=======
->>>>>>> ed9f4f96
 	if (fanotify_event_has_any_dir_fh(event)) {
 		event_len += fanotify_dir_name_info_len(event);
 	} else if ((info_mode & FAN_REPORT_NAME) &&
