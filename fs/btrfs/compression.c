--- conflicted
+++ resolved
@@ -457,11 +457,7 @@
 	bytes_left = compressed_len;
 	for (pg_index = 0; pg_index < cb->nr_pages; pg_index++) {
 		int submit = 0;
-<<<<<<< HEAD
-		int len;
-=======
 		int len = 0;
->>>>>>> cd4220d2
 
 		page = compressed_pages[pg_index];
 		page->mapping = inode->vfs_inode.i_mapping;
@@ -469,12 +465,6 @@
 			submit = btrfs_bio_fits_in_stripe(page, PAGE_SIZE, bio,
 							  0);
 
-<<<<<<< HEAD
-		if (pg_index == 0 && use_append)
-			len = bio_add_zone_append_page(bio, page, PAGE_SIZE, 0);
-		else
-			len = bio_add_page(bio, page, PAGE_SIZE, 0);
-=======
 		/*
 		 * Page can only be added to bio if the current bio fits in
 		 * stripe.
@@ -486,7 +476,6 @@
 			else
 				len = bio_add_page(bio, page, PAGE_SIZE, 0);
 		}
->>>>>>> cd4220d2
 
 		page->mapping = NULL;
 		if (submit || len < PAGE_SIZE) {
