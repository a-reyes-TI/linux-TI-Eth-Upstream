/*
 * Copyright (C) 2011 Instituto Nokia de Tecnologia
 *
 * Authors:
 *    Lauro Ramos Venancio <lauro.venancio@openbossa.org>
 *    Aloisio Almeida Jr <aloisio.almeida@openbossa.org>
 *
 * This program is free software; you can redistribute it and/or modify
 * it under the terms of the GNU General Public License as published by
 * the Free Software Foundation; either version 2 of the License, or
 * (at your option) any later version.
 *
 * This program is distributed in the hope that it will be useful,
 * but WITHOUT ANY WARRANTY; without even the implied warranty of
 * MERCHANTABILITY or FITNESS FOR A PARTICULAR PURPOSE. See the
 * GNU General Public License for more details.
 *
 * You should have received a copy of the GNU General Public License
 * along with this program; if not, write to the
 * Free Software Foundation, Inc.,
 * 59 Temple Place - Suite 330, Boston, MA 02111-1307, USA.
 */

#include <linux/device.h>
#include <linux/kernel.h>
#include <linux/module.h>
#include <linux/slab.h>
#include <linux/usb.h>
#include <linux/nfc.h>
#include <linux/netdevice.h>
#include <net/nfc/nfc.h>

#define VERSION "0.1"

#define PN533_VENDOR_ID 0x4CC
#define PN533_PRODUCT_ID 0x2533

#define SCM_VENDOR_ID 0x4E6
#define SCL3711_PRODUCT_ID 0x5591

static const struct usb_device_id pn533_table[] = {
	{ USB_DEVICE(PN533_VENDOR_ID, PN533_PRODUCT_ID) },
	{ USB_DEVICE(SCM_VENDOR_ID, SCL3711_PRODUCT_ID) },
	{ }
};
MODULE_DEVICE_TABLE(usb, pn533_table);

/* frame definitions */
#define PN533_FRAME_TAIL_SIZE 2
#define PN533_FRAME_SIZE(f) (sizeof(struct pn533_frame) + f->datalen + \
				PN533_FRAME_TAIL_SIZE)
#define PN533_FRAME_ACK_SIZE (sizeof(struct pn533_frame) + 1)
#define PN533_FRAME_CHECKSUM(f) (f->data[f->datalen])
#define PN533_FRAME_POSTAMBLE(f) (f->data[f->datalen + 1])

/* start of frame */
#define PN533_SOF 0x00FF

/* frame identifier: in/out/error */
#define PN533_FRAME_IDENTIFIER(f) (f->data[0])
#define PN533_DIR_OUT 0xD4
#define PN533_DIR_IN 0xD5

/* PN533 Commands */
#define PN533_FRAME_CMD(f) (f->data[1])
#define PN533_FRAME_CMD_PARAMS_PTR(f) (&f->data[2])
#define PN533_FRAME_CMD_PARAMS_LEN(f) (f->datalen - 2)

#define PN533_CMD_GET_FIRMWARE_VERSION 0x02
#define PN533_CMD_RF_CONFIGURATION 0x32
#define PN533_CMD_IN_DATA_EXCHANGE 0x40
#define PN533_CMD_IN_LIST_PASSIVE_TARGET 0x4A
#define PN533_CMD_IN_ATR 0x50
#define PN533_CMD_IN_RELEASE 0x52
#define PN533_CMD_IN_JUMP_FOR_DEP 0x56

#define PN533_CMD_RESPONSE(cmd) (cmd + 1)

/* PN533 Return codes */
#define PN533_CMD_RET_MASK 0x3F
#define PN533_CMD_MI_MASK 0x40
#define PN533_CMD_RET_SUCCESS 0x00

struct pn533;

typedef int (*pn533_cmd_complete_t) (struct pn533 *dev, void *arg,
					u8 *params, int params_len);

/* structs for pn533 commands */

/* PN533_CMD_GET_FIRMWARE_VERSION */
struct pn533_fw_version {
	u8 ic;
	u8 ver;
	u8 rev;
	u8 support;
};

/* PN533_CMD_RF_CONFIGURATION */
#define PN533_CFGITEM_MAX_RETRIES 0x05

#define PN533_CONFIG_MAX_RETRIES_NO_RETRY 0x00
#define PN533_CONFIG_MAX_RETRIES_ENDLESS 0xFF

struct pn533_config_max_retries {
	u8 mx_rty_atr;
	u8 mx_rty_psl;
	u8 mx_rty_passive_act;
} __packed;

/* PN533_CMD_IN_LIST_PASSIVE_TARGET */

/* felica commands opcode */
#define PN533_FELICA_OPC_SENSF_REQ 0
#define PN533_FELICA_OPC_SENSF_RES 1
/* felica SENSF_REQ parameters */
#define PN533_FELICA_SENSF_SC_ALL 0xFFFF
#define PN533_FELICA_SENSF_RC_NO_SYSTEM_CODE 0
#define PN533_FELICA_SENSF_RC_SYSTEM_CODE 1
#define PN533_FELICA_SENSF_RC_ADVANCED_PROTOCOL 2

/* type B initiator_data values */
#define PN533_TYPE_B_AFI_ALL_FAMILIES 0
#define PN533_TYPE_B_POLL_METHOD_TIMESLOT 0
#define PN533_TYPE_B_POLL_METHOD_PROBABILISTIC 1

union pn533_cmd_poll_initdata {
	struct {
		u8 afi;
		u8 polling_method;
	} __packed type_b;
	struct {
		u8 opcode;
		__be16 sc;
		u8 rc;
		u8 tsn;
	} __packed felica;
};

/* Poll modulations */
enum {
	PN533_POLL_MOD_106KBPS_A,
	PN533_POLL_MOD_212KBPS_FELICA,
	PN533_POLL_MOD_424KBPS_FELICA,
	PN533_POLL_MOD_106KBPS_JEWEL,
	PN533_POLL_MOD_847KBPS_B,

	__PN533_POLL_MOD_AFTER_LAST,
};
#define PN533_POLL_MOD_MAX (__PN533_POLL_MOD_AFTER_LAST - 1)

struct pn533_poll_modulations {
	struct {
		u8 maxtg;
		u8 brty;
		union pn533_cmd_poll_initdata initiator_data;
	} __packed data;
	u8 len;
};

const struct pn533_poll_modulations poll_mod[] = {
	[PN533_POLL_MOD_106KBPS_A] = {
		.data = {
			.maxtg = 1,
			.brty = 0,
		},
		.len = 2,
	},
	[PN533_POLL_MOD_212KBPS_FELICA] = {
		.data = {
			.maxtg = 1,
			.brty = 1,
			.initiator_data.felica = {
				.opcode = PN533_FELICA_OPC_SENSF_REQ,
				.sc = PN533_FELICA_SENSF_SC_ALL,
				.rc = PN533_FELICA_SENSF_RC_NO_SYSTEM_CODE,
				.tsn = 0,
			},
		},
		.len = 7,
	},
	[PN533_POLL_MOD_424KBPS_FELICA] = {
		.data = {
			.maxtg = 1,
			.brty = 2,
			.initiator_data.felica = {
				.opcode = PN533_FELICA_OPC_SENSF_REQ,
				.sc = PN533_FELICA_SENSF_SC_ALL,
				.rc = PN533_FELICA_SENSF_RC_NO_SYSTEM_CODE,
				.tsn = 0,
			},
		 },
		.len = 7,
	},
	[PN533_POLL_MOD_106KBPS_JEWEL] = {
		.data = {
			.maxtg = 1,
			.brty = 4,
		},
		.len = 2,
	},
	[PN533_POLL_MOD_847KBPS_B] = {
		.data = {
			.maxtg = 1,
			.brty = 8,
			.initiator_data.type_b = {
				.afi = PN533_TYPE_B_AFI_ALL_FAMILIES,
				.polling_method =
					PN533_TYPE_B_POLL_METHOD_TIMESLOT,
			},
		},
		.len = 3,
	},
};

/* PN533_CMD_IN_ATR */

struct pn533_cmd_activate_param {
	u8 tg;
	u8 next;
} __packed;

struct pn533_cmd_activate_response {
	u8 status;
	u8 nfcid3t[10];
	u8 didt;
	u8 bst;
	u8 brt;
	u8 to;
	u8 ppt;
	/* optional */
	u8 gt[];
} __packed;

/* PN533_CMD_IN_JUMP_FOR_DEP */
struct pn533_cmd_jump_dep {
	u8 active;
	u8 baud;
	u8 next;
	u8 gt[];
} __packed;

struct pn533_cmd_jump_dep_response {
	u8 status;
	u8 tg;
	u8 nfcid3t[10];
	u8 didt;
	u8 bst;
	u8 brt;
	u8 to;
	u8 ppt;
	/* optional */
	u8 gt[];
} __packed;

struct pn533 {
	struct usb_device *udev;
	struct usb_interface *interface;
	struct nfc_dev *nfc_dev;

	struct urb *out_urb;
	int out_maxlen;
	struct pn533_frame *out_frame;

	struct urb *in_urb;
	int in_maxlen;
	struct pn533_frame *in_frame;

	struct sk_buff_head resp_q;

	struct workqueue_struct	*wq;
	struct work_struct cmd_work;
	struct work_struct mi_work;
	struct pn533_frame *wq_in_frame;
	int wq_in_error;

	pn533_cmd_complete_t cmd_complete;
	void *cmd_complete_arg;
	struct semaphore cmd_lock;
	u8 cmd;

	struct pn533_poll_modulations *poll_mod_active[PN533_POLL_MOD_MAX + 1];
	u8 poll_mod_count;
	u8 poll_mod_curr;
	u32 poll_protocols;

	u8 tgt_available_prots;
	u8 tgt_active_prot;
};

struct pn533_frame {
	u8 preamble;
	__be16 start_frame;
	u8 datalen;
	u8 datalen_checksum;
	u8 data[];
} __packed;

/* The rule: value + checksum = 0 */
static inline u8 pn533_checksum(u8 value)
{
	return ~value + 1;
}

/* The rule: sum(data elements) + checksum = 0 */
static u8 pn533_data_checksum(u8 *data, int datalen)
{
	u8 sum = 0;
	int i;

	for (i = 0; i < datalen; i++)
		sum += data[i];

	return pn533_checksum(sum);
}

/**
 * pn533_tx_frame_ack - create a ack frame
 * @frame:	The frame to be set as ack
 *
 * Ack is different type of standard frame. As a standard frame, it has
 * preamble and start_frame. However the checksum of this frame must fail,
 * i.e. datalen + datalen_checksum must NOT be zero. When the checksum test
 * fails and datalen = 0 and datalen_checksum = 0xFF, the frame is a ack.
 * After datalen_checksum field, the postamble is placed.
 */
static void pn533_tx_frame_ack(struct pn533_frame *frame)
{
	frame->preamble = 0;
	frame->start_frame = cpu_to_be16(PN533_SOF);
	frame->datalen = 0;
	frame->datalen_checksum = 0xFF;
	/* data[0] is used as postamble */
	frame->data[0] = 0;
}

static void pn533_tx_frame_init(struct pn533_frame *frame, u8 cmd)
{
	frame->preamble = 0;
	frame->start_frame = cpu_to_be16(PN533_SOF);
	PN533_FRAME_IDENTIFIER(frame) = PN533_DIR_OUT;
	PN533_FRAME_CMD(frame) = cmd;
	frame->datalen = 2;
}

static void pn533_tx_frame_finish(struct pn533_frame *frame)
{
	frame->datalen_checksum = pn533_checksum(frame->datalen);

	PN533_FRAME_CHECKSUM(frame) =
		pn533_data_checksum(frame->data, frame->datalen);

	PN533_FRAME_POSTAMBLE(frame) = 0;
}

static bool pn533_rx_frame_is_valid(struct pn533_frame *frame)
{
	u8 checksum;

	if (frame->start_frame != cpu_to_be16(PN533_SOF))
		return false;

	checksum = pn533_checksum(frame->datalen);
	if (checksum != frame->datalen_checksum)
		return false;

	checksum = pn533_data_checksum(frame->data, frame->datalen);
	if (checksum != PN533_FRAME_CHECKSUM(frame))
		return false;

	return true;
}

static bool pn533_rx_frame_is_ack(struct pn533_frame *frame)
{
	if (frame->start_frame != cpu_to_be16(PN533_SOF))
		return false;

	if (frame->datalen != 0 || frame->datalen_checksum != 0xFF)
		return false;

	return true;
}

static bool pn533_rx_frame_is_cmd_response(struct pn533_frame *frame, u8 cmd)
{
	return (PN533_FRAME_CMD(frame) == PN533_CMD_RESPONSE(cmd));
}


static void pn533_wq_cmd_complete(struct work_struct *work)
{
	struct pn533 *dev = container_of(work, struct pn533, cmd_work);
	struct pn533_frame *in_frame;
	int rc;

<<<<<<< HEAD
	if (dev == NULL)
		return;

=======
>>>>>>> 05f8f252
	in_frame = dev->wq_in_frame;

	if (dev->wq_in_error)
		rc = dev->cmd_complete(dev, dev->cmd_complete_arg, NULL,
							dev->wq_in_error);
	else
		rc = dev->cmd_complete(dev, dev->cmd_complete_arg,
					PN533_FRAME_CMD_PARAMS_PTR(in_frame),
					PN533_FRAME_CMD_PARAMS_LEN(in_frame));

	if (rc != -EINPROGRESS)
		up(&dev->cmd_lock);
}

static void pn533_recv_response(struct urb *urb)
{
	struct pn533 *dev = urb->context;
	struct pn533_frame *in_frame;

	dev->wq_in_frame = NULL;

	switch (urb->status) {
	case 0:
		/* success */
		break;
	case -ECONNRESET:
	case -ENOENT:
	case -ESHUTDOWN:
		nfc_dev_dbg(&dev->interface->dev, "Urb shutting down with"
						" status: %d", urb->status);
		dev->wq_in_error = urb->status;
		goto sched_wq;
	default:
		nfc_dev_err(&dev->interface->dev, "Nonzero urb status received:"
							" %d", urb->status);
		dev->wq_in_error = urb->status;
		goto sched_wq;
	}

	in_frame = dev->in_urb->transfer_buffer;

	if (!pn533_rx_frame_is_valid(in_frame)) {
		nfc_dev_err(&dev->interface->dev, "Received an invalid frame");
		dev->wq_in_error = -EIO;
		goto sched_wq;
	}

	if (!pn533_rx_frame_is_cmd_response(in_frame, dev->cmd)) {
		nfc_dev_err(&dev->interface->dev, "The received frame is not "
						"response to the last command");
		dev->wq_in_error = -EIO;
		goto sched_wq;
	}

	nfc_dev_dbg(&dev->interface->dev, "Received a valid frame");
	dev->wq_in_error = 0;
	dev->wq_in_frame = in_frame;

sched_wq:
	queue_work(dev->wq, &dev->cmd_work);
}

static int pn533_submit_urb_for_response(struct pn533 *dev, gfp_t flags)
{
	dev->in_urb->complete = pn533_recv_response;

	return usb_submit_urb(dev->in_urb, flags);
}

static void pn533_recv_ack(struct urb *urb)
{
	struct pn533 *dev = urb->context;
	struct pn533_frame *in_frame;
	int rc;

	switch (urb->status) {
	case 0:
		/* success */
		break;
	case -ECONNRESET:
	case -ENOENT:
	case -ESHUTDOWN:
		nfc_dev_dbg(&dev->interface->dev, "Urb shutting down with"
						" status: %d", urb->status);
		dev->wq_in_error = urb->status;
		goto sched_wq;
	default:
		nfc_dev_err(&dev->interface->dev, "Nonzero urb status received:"
							" %d", urb->status);
		dev->wq_in_error = urb->status;
		goto sched_wq;
	}

	in_frame = dev->in_urb->transfer_buffer;

	if (!pn533_rx_frame_is_ack(in_frame)) {
		nfc_dev_err(&dev->interface->dev, "Received an invalid ack");
		dev->wq_in_error = -EIO;
		goto sched_wq;
	}

	nfc_dev_dbg(&dev->interface->dev, "Received a valid ack");

	rc = pn533_submit_urb_for_response(dev, GFP_ATOMIC);
	if (rc) {
		nfc_dev_err(&dev->interface->dev, "usb_submit_urb failed with"
							" result %d", rc);
		dev->wq_in_error = rc;
		goto sched_wq;
	}

	return;

sched_wq:
	dev->wq_in_frame = NULL;
	queue_work(dev->wq, &dev->cmd_work);
}

static int pn533_submit_urb_for_ack(struct pn533 *dev, gfp_t flags)
{
	dev->in_urb->complete = pn533_recv_ack;

	return usb_submit_urb(dev->in_urb, flags);
}

static int pn533_send_ack(struct pn533 *dev, gfp_t flags)
{
	int rc;

	nfc_dev_dbg(&dev->interface->dev, "%s", __func__);

	pn533_tx_frame_ack(dev->out_frame);

	dev->out_urb->transfer_buffer = dev->out_frame;
	dev->out_urb->transfer_buffer_length = PN533_FRAME_ACK_SIZE;
	rc = usb_submit_urb(dev->out_urb, flags);

	return rc;
}

static int __pn533_send_cmd_frame_async(struct pn533 *dev,
					struct pn533_frame *out_frame,
					struct pn533_frame *in_frame,
					int in_frame_len,
					pn533_cmd_complete_t cmd_complete,
					void *arg, gfp_t flags)
{
	int rc;

	nfc_dev_dbg(&dev->interface->dev, "Sending command 0x%x",
						PN533_FRAME_CMD(out_frame));

	dev->cmd = PN533_FRAME_CMD(out_frame);
	dev->cmd_complete = cmd_complete;
	dev->cmd_complete_arg = arg;

	dev->out_urb->transfer_buffer = out_frame;
	dev->out_urb->transfer_buffer_length =
				PN533_FRAME_SIZE(out_frame);

	dev->in_urb->transfer_buffer = in_frame;
	dev->in_urb->transfer_buffer_length = in_frame_len;

	rc = usb_submit_urb(dev->out_urb, flags);
	if (rc)
		return rc;

	rc = pn533_submit_urb_for_ack(dev, flags);
	if (rc)
		goto error;

	return 0;

error:
	usb_unlink_urb(dev->out_urb);
	return rc;
}

static int pn533_send_cmd_frame_async(struct pn533 *dev,
					struct pn533_frame *out_frame,
					struct pn533_frame *in_frame,
					int in_frame_len,
					pn533_cmd_complete_t cmd_complete,
					void *arg, gfp_t flags)
{
	int rc;

	nfc_dev_dbg(&dev->interface->dev, "%s", __func__);

	if (down_trylock(&dev->cmd_lock))
		return -EBUSY;

	rc = __pn533_send_cmd_frame_async(dev, out_frame, in_frame,
					in_frame_len, cmd_complete, arg, flags);
	if (rc)
		goto error;

	return 0;
error:
	up(&dev->cmd_lock);
	return rc;
}

struct pn533_sync_cmd_response {
	int rc;
	struct completion done;
};

static int pn533_sync_cmd_complete(struct pn533 *dev, void *_arg,
					u8 *params, int params_len)
{
	struct pn533_sync_cmd_response *arg = _arg;

	nfc_dev_dbg(&dev->interface->dev, "%s", __func__);

	arg->rc = 0;

	if (params_len < 0) /* error */
		arg->rc = params_len;

	complete(&arg->done);

	return 0;
}

static int pn533_send_cmd_frame_sync(struct pn533 *dev,
						struct pn533_frame *out_frame,
						struct pn533_frame *in_frame,
						int in_frame_len)
{
	int rc;
	struct pn533_sync_cmd_response arg;

	nfc_dev_dbg(&dev->interface->dev, "%s", __func__);

	init_completion(&arg.done);

	rc = pn533_send_cmd_frame_async(dev, out_frame, in_frame, in_frame_len,
				pn533_sync_cmd_complete, &arg, GFP_KERNEL);
	if (rc)
		return rc;

	wait_for_completion(&arg.done);

	return arg.rc;
}

static void pn533_send_complete(struct urb *urb)
{
	struct pn533 *dev = urb->context;

	nfc_dev_dbg(&dev->interface->dev, "%s", __func__);

	switch (urb->status) {
	case 0:
		/* success */
		break;
	case -ECONNRESET:
	case -ENOENT:
	case -ESHUTDOWN:
		nfc_dev_dbg(&dev->interface->dev, "Urb shutting down with"
						" status: %d", urb->status);
		break;
	default:
		nfc_dev_dbg(&dev->interface->dev, "Nonzero urb status received:"
							" %d", urb->status);
	}
}

struct pn533_target_type_a {
	__be16 sens_res;
	u8 sel_res;
	u8 nfcid_len;
	u8 nfcid_data[];
} __packed;


#define PN533_TYPE_A_SENS_RES_NFCID1(x) ((u8)((be16_to_cpu(x) & 0x00C0) >> 6))
#define PN533_TYPE_A_SENS_RES_SSD(x) ((u8)((be16_to_cpu(x) & 0x001F) >> 0))
#define PN533_TYPE_A_SENS_RES_PLATCONF(x) ((u8)((be16_to_cpu(x) & 0x0F00) >> 8))

#define PN533_TYPE_A_SENS_RES_SSD_JEWEL 0x00
#define PN533_TYPE_A_SENS_RES_PLATCONF_JEWEL 0x0C

#define PN533_TYPE_A_SEL_PROT(x) (((x) & 0x60) >> 5)
#define PN533_TYPE_A_SEL_CASCADE(x) (((x) & 0x04) >> 2)

#define PN533_TYPE_A_SEL_PROT_MIFARE 0
#define PN533_TYPE_A_SEL_PROT_ISO14443 1
#define PN533_TYPE_A_SEL_PROT_DEP 2
#define PN533_TYPE_A_SEL_PROT_ISO14443_DEP 3

static bool pn533_target_type_a_is_valid(struct pn533_target_type_a *type_a,
							int target_data_len)
{
	u8 ssd;
	u8 platconf;

	if (target_data_len < sizeof(struct pn533_target_type_a))
		return false;

	/* The lenght check of nfcid[] and ats[] are not being performed because
	   the values are not being used */

	/* Requirement 4.6.3.3 from NFC Forum Digital Spec */
	ssd = PN533_TYPE_A_SENS_RES_SSD(type_a->sens_res);
	platconf = PN533_TYPE_A_SENS_RES_PLATCONF(type_a->sens_res);

	if ((ssd == PN533_TYPE_A_SENS_RES_SSD_JEWEL &&
			platconf != PN533_TYPE_A_SENS_RES_PLATCONF_JEWEL) ||
			(ssd != PN533_TYPE_A_SENS_RES_SSD_JEWEL &&
			platconf == PN533_TYPE_A_SENS_RES_PLATCONF_JEWEL))
		return false;

	/* Requirements 4.8.2.1, 4.8.2.3, 4.8.2.5 and 4.8.2.7 from NFC Forum */
	if (PN533_TYPE_A_SEL_CASCADE(type_a->sel_res) != 0)
		return false;

	return true;
}

static int pn533_target_found_type_a(struct nfc_target *nfc_tgt, u8 *tgt_data,
							int tgt_data_len)
{
	struct pn533_target_type_a *tgt_type_a;

	tgt_type_a = (struct pn533_target_type_a *) tgt_data;

	if (!pn533_target_type_a_is_valid(tgt_type_a, tgt_data_len))
		return -EPROTO;

	switch (PN533_TYPE_A_SEL_PROT(tgt_type_a->sel_res)) {
	case PN533_TYPE_A_SEL_PROT_MIFARE:
		nfc_tgt->supported_protocols = NFC_PROTO_MIFARE_MASK;
		break;
	case PN533_TYPE_A_SEL_PROT_ISO14443:
		nfc_tgt->supported_protocols = NFC_PROTO_ISO14443_MASK;
		break;
	case PN533_TYPE_A_SEL_PROT_DEP:
		nfc_tgt->supported_protocols = NFC_PROTO_NFC_DEP_MASK;
		break;
	case PN533_TYPE_A_SEL_PROT_ISO14443_DEP:
		nfc_tgt->supported_protocols = NFC_PROTO_ISO14443_MASK |
							NFC_PROTO_NFC_DEP_MASK;
		break;
	}

	nfc_tgt->sens_res = be16_to_cpu(tgt_type_a->sens_res);
	nfc_tgt->sel_res = tgt_type_a->sel_res;
	nfc_tgt->nfcid1_len = tgt_type_a->nfcid_len;
	memcpy(nfc_tgt->nfcid1, tgt_type_a->nfcid_data, nfc_tgt->nfcid1_len);

	return 0;
}

struct pn533_target_felica {
	u8 pol_res;
	u8 opcode;
	u8 nfcid2[8];
	u8 pad[8];
	/* optional */
	u8 syst_code[];
} __packed;

#define PN533_FELICA_SENSF_NFCID2_DEP_B1 0x01
#define PN533_FELICA_SENSF_NFCID2_DEP_B2 0xFE

static bool pn533_target_felica_is_valid(struct pn533_target_felica *felica,
							int target_data_len)
{
	if (target_data_len < sizeof(struct pn533_target_felica))
		return false;

	if (felica->opcode != PN533_FELICA_OPC_SENSF_RES)
		return false;

	return true;
}

static int pn533_target_found_felica(struct nfc_target *nfc_tgt, u8 *tgt_data,
							int tgt_data_len)
{
	struct pn533_target_felica *tgt_felica;

	tgt_felica = (struct pn533_target_felica *) tgt_data;

	if (!pn533_target_felica_is_valid(tgt_felica, tgt_data_len))
		return -EPROTO;

	if (tgt_felica->nfcid2[0] == PN533_FELICA_SENSF_NFCID2_DEP_B1 &&
					tgt_felica->nfcid2[1] ==
					PN533_FELICA_SENSF_NFCID2_DEP_B2)
		nfc_tgt->supported_protocols = NFC_PROTO_NFC_DEP_MASK;
	else
		nfc_tgt->supported_protocols = NFC_PROTO_FELICA_MASK;

	memcpy(nfc_tgt->sensf_res, &tgt_felica->opcode, 9);
	nfc_tgt->sensf_res_len = 9;

	return 0;
}

struct pn533_target_jewel {
	__be16 sens_res;
	u8 jewelid[4];
} __packed;

static bool pn533_target_jewel_is_valid(struct pn533_target_jewel *jewel,
							int target_data_len)
{
	u8 ssd;
	u8 platconf;

	if (target_data_len < sizeof(struct pn533_target_jewel))
		return false;

	/* Requirement 4.6.3.3 from NFC Forum Digital Spec */
	ssd = PN533_TYPE_A_SENS_RES_SSD(jewel->sens_res);
	platconf = PN533_TYPE_A_SENS_RES_PLATCONF(jewel->sens_res);

	if ((ssd == PN533_TYPE_A_SENS_RES_SSD_JEWEL &&
			platconf != PN533_TYPE_A_SENS_RES_PLATCONF_JEWEL) ||
			(ssd != PN533_TYPE_A_SENS_RES_SSD_JEWEL &&
			platconf == PN533_TYPE_A_SENS_RES_PLATCONF_JEWEL))
		return false;

	return true;
}

static int pn533_target_found_jewel(struct nfc_target *nfc_tgt, u8 *tgt_data,
							int tgt_data_len)
{
	struct pn533_target_jewel *tgt_jewel;

	tgt_jewel = (struct pn533_target_jewel *) tgt_data;

	if (!pn533_target_jewel_is_valid(tgt_jewel, tgt_data_len))
		return -EPROTO;

	nfc_tgt->supported_protocols = NFC_PROTO_JEWEL_MASK;
	nfc_tgt->sens_res = be16_to_cpu(tgt_jewel->sens_res);
	nfc_tgt->nfcid1_len = 4;
	memcpy(nfc_tgt->nfcid1, tgt_jewel->jewelid, nfc_tgt->nfcid1_len);

	return 0;
}

struct pn533_type_b_prot_info {
	u8 bitrate;
	u8 fsci_type;
	u8 fwi_adc_fo;
} __packed;

#define PN533_TYPE_B_PROT_FCSI(x) (((x) & 0xF0) >> 4)
#define PN533_TYPE_B_PROT_TYPE(x) (((x) & 0x0F) >> 0)
#define PN533_TYPE_B_PROT_TYPE_RFU_MASK 0x8

struct pn533_type_b_sens_res {
	u8 opcode;
	u8 nfcid[4];
	u8 appdata[4];
	struct pn533_type_b_prot_info prot_info;
} __packed;

#define PN533_TYPE_B_OPC_SENSB_RES 0x50

struct pn533_target_type_b {
	struct pn533_type_b_sens_res sensb_res;
	u8 attrib_res_len;
	u8 attrib_res[];
} __packed;

static bool pn533_target_type_b_is_valid(struct pn533_target_type_b *type_b,
							int target_data_len)
{
	if (target_data_len < sizeof(struct pn533_target_type_b))
		return false;

	if (type_b->sensb_res.opcode != PN533_TYPE_B_OPC_SENSB_RES)
		return false;

	if (PN533_TYPE_B_PROT_TYPE(type_b->sensb_res.prot_info.fsci_type) &
						PN533_TYPE_B_PROT_TYPE_RFU_MASK)
		return false;

	return true;
}

static int pn533_target_found_type_b(struct nfc_target *nfc_tgt, u8 *tgt_data,
							int tgt_data_len)
{
	struct pn533_target_type_b *tgt_type_b;

	tgt_type_b = (struct pn533_target_type_b *) tgt_data;

	if (!pn533_target_type_b_is_valid(tgt_type_b, tgt_data_len))
		return -EPROTO;

	nfc_tgt->supported_protocols = NFC_PROTO_ISO14443_MASK;

	return 0;
}

struct pn533_poll_response {
	u8 nbtg;
	u8 tg;
	u8 target_data[];
} __packed;

static int pn533_target_found(struct pn533 *dev,
			struct pn533_poll_response *resp, int resp_len)
{
	int target_data_len;
	struct nfc_target nfc_tgt;
	int rc;

	nfc_dev_dbg(&dev->interface->dev, "%s - modulation=%d", __func__,
							dev->poll_mod_curr);

	if (resp->tg != 1)
		return -EPROTO;

	memset(&nfc_tgt, 0, sizeof(struct nfc_target));

	target_data_len = resp_len - sizeof(struct pn533_poll_response);

	switch (dev->poll_mod_curr) {
	case PN533_POLL_MOD_106KBPS_A:
		rc = pn533_target_found_type_a(&nfc_tgt, resp->target_data,
							target_data_len);
		break;
	case PN533_POLL_MOD_212KBPS_FELICA:
	case PN533_POLL_MOD_424KBPS_FELICA:
		rc = pn533_target_found_felica(&nfc_tgt, resp->target_data,
							target_data_len);
		break;
	case PN533_POLL_MOD_106KBPS_JEWEL:
		rc = pn533_target_found_jewel(&nfc_tgt, resp->target_data,
							target_data_len);
		break;
	case PN533_POLL_MOD_847KBPS_B:
		rc = pn533_target_found_type_b(&nfc_tgt, resp->target_data,
							target_data_len);
		break;
	default:
		nfc_dev_err(&dev->interface->dev, "Unknown current poll"
								" modulation");
		return -EPROTO;
	}

	if (rc)
		return rc;

	if (!(nfc_tgt.supported_protocols & dev->poll_protocols)) {
		nfc_dev_dbg(&dev->interface->dev, "The target found does not"
						" have the desired protocol");
		return -EAGAIN;
	}

	nfc_dev_dbg(&dev->interface->dev, "Target found - supported protocols: "
					"0x%x", nfc_tgt.supported_protocols);

	dev->tgt_available_prots = nfc_tgt.supported_protocols;

	nfc_targets_found(dev->nfc_dev, &nfc_tgt, 1);

	return 0;
}

static void pn533_poll_reset_mod_list(struct pn533 *dev)
{
	dev->poll_mod_count = 0;
}

static void pn533_poll_add_mod(struct pn533 *dev, u8 mod_index)
{
	dev->poll_mod_active[dev->poll_mod_count] =
		(struct pn533_poll_modulations *) &poll_mod[mod_index];
	dev->poll_mod_count++;
}

static void pn533_poll_create_mod_list(struct pn533 *dev, u32 protocols)
{
	pn533_poll_reset_mod_list(dev);

	if (protocols & NFC_PROTO_MIFARE_MASK
					|| protocols & NFC_PROTO_ISO14443_MASK
					|| protocols & NFC_PROTO_NFC_DEP_MASK)
		pn533_poll_add_mod(dev, PN533_POLL_MOD_106KBPS_A);

	if (protocols & NFC_PROTO_FELICA_MASK
					|| protocols & NFC_PROTO_NFC_DEP_MASK) {
		pn533_poll_add_mod(dev, PN533_POLL_MOD_212KBPS_FELICA);
		pn533_poll_add_mod(dev, PN533_POLL_MOD_424KBPS_FELICA);
	}

	if (protocols & NFC_PROTO_JEWEL_MASK)
		pn533_poll_add_mod(dev, PN533_POLL_MOD_106KBPS_JEWEL);

	if (protocols & NFC_PROTO_ISO14443_MASK)
		pn533_poll_add_mod(dev, PN533_POLL_MOD_847KBPS_B);
}

static void pn533_start_poll_frame(struct pn533_frame *frame,
					struct pn533_poll_modulations *mod)
{

	pn533_tx_frame_init(frame, PN533_CMD_IN_LIST_PASSIVE_TARGET);

	memcpy(PN533_FRAME_CMD_PARAMS_PTR(frame), &mod->data, mod->len);
	frame->datalen += mod->len;

	pn533_tx_frame_finish(frame);
}

static int pn533_start_poll_complete(struct pn533 *dev, void *arg,
						u8 *params, int params_len)
{
	struct pn533_poll_response *resp;
	struct pn533_poll_modulations *next_mod;
	int rc;

	nfc_dev_dbg(&dev->interface->dev, "%s", __func__);

	if (params_len == -ENOENT) {
		nfc_dev_dbg(&dev->interface->dev, "Polling operation has been"
								" stopped");
		goto stop_poll;
	}

	if (params_len < 0) {
		nfc_dev_err(&dev->interface->dev, "Error %d when running poll",
								params_len);
		goto stop_poll;
	}

	resp = (struct pn533_poll_response *) params;
	if (resp->nbtg) {
		rc = pn533_target_found(dev, resp, params_len);

		/* We must stop the poll after a valid target found */
		if (rc == 0)
			goto stop_poll;

		if (rc != -EAGAIN)
			nfc_dev_err(&dev->interface->dev, "The target found is"
					" not valid - continuing to poll");
	}

	dev->poll_mod_curr = (dev->poll_mod_curr + 1) % dev->poll_mod_count;

	next_mod = dev->poll_mod_active[dev->poll_mod_curr];

	nfc_dev_dbg(&dev->interface->dev, "Polling next modulation (0x%x)",
							dev->poll_mod_curr);

	pn533_start_poll_frame(dev->out_frame, next_mod);

	/* Don't need to down the semaphore again */
	rc = __pn533_send_cmd_frame_async(dev, dev->out_frame, dev->in_frame,
				dev->in_maxlen, pn533_start_poll_complete,
				NULL, GFP_ATOMIC);

	if (rc == -EPERM) {
		nfc_dev_dbg(&dev->interface->dev, "Cannot poll next modulation"
					" because poll has been stopped");
		goto stop_poll;
	}

	if (rc) {
		nfc_dev_err(&dev->interface->dev, "Error %d when trying to poll"
							" next modulation", rc);
		goto stop_poll;
	}

	/* Inform caller function to do not up the semaphore */
	return -EINPROGRESS;

stop_poll:
	pn533_poll_reset_mod_list(dev);
	dev->poll_protocols = 0;
	return 0;
}

static int pn533_start_poll(struct nfc_dev *nfc_dev, u32 protocols)
{
	struct pn533 *dev = nfc_get_drvdata(nfc_dev);
	struct pn533_poll_modulations *start_mod;
	int rc;

	nfc_dev_dbg(&dev->interface->dev, "%s - protocols=0x%x", __func__,
								protocols);

	if (dev->poll_mod_count) {
		nfc_dev_err(&dev->interface->dev, "Polling operation already"
								" active");
		return -EBUSY;
	}

	if (dev->tgt_active_prot) {
		nfc_dev_err(&dev->interface->dev, "Cannot poll with a target"
							" already activated");
		return -EBUSY;
	}

	pn533_poll_create_mod_list(dev, protocols);

	if (!dev->poll_mod_count) {
		nfc_dev_err(&dev->interface->dev, "No valid protocols"
								" specified");
		rc = -EINVAL;
		goto error;
	}

	nfc_dev_dbg(&dev->interface->dev, "It will poll %d modulations types",
							dev->poll_mod_count);

	dev->poll_mod_curr = 0;
	start_mod = dev->poll_mod_active[dev->poll_mod_curr];

	pn533_start_poll_frame(dev->out_frame, start_mod);

	rc = pn533_send_cmd_frame_async(dev, dev->out_frame, dev->in_frame,
				dev->in_maxlen,	pn533_start_poll_complete,
				NULL, GFP_KERNEL);

	if (rc) {
		nfc_dev_err(&dev->interface->dev, "Error %d when trying to"
							" start poll", rc);
		goto error;
	}

	dev->poll_protocols = protocols;

	return 0;

error:
	pn533_poll_reset_mod_list(dev);
	return rc;
}

static void pn533_stop_poll(struct nfc_dev *nfc_dev)
{
	struct pn533 *dev = nfc_get_drvdata(nfc_dev);

	nfc_dev_dbg(&dev->interface->dev, "%s", __func__);

	if (!dev->poll_mod_count) {
		nfc_dev_dbg(&dev->interface->dev, "Polling operation was not"
								" running");
		return;
	}

	/* An ack will cancel the last issued command (poll) */
	pn533_send_ack(dev, GFP_KERNEL);

	/* prevent pn533_start_poll_complete to issue a new poll meanwhile */
	usb_kill_urb(dev->in_urb);
}

static int pn533_activate_target_nfcdep(struct pn533 *dev)
{
	struct pn533_cmd_activate_param param;
	struct pn533_cmd_activate_response *resp;
	u16 gt_len;
	int rc;

	nfc_dev_dbg(&dev->interface->dev, "%s", __func__);

	pn533_tx_frame_init(dev->out_frame, PN533_CMD_IN_ATR);

	param.tg = 1;
	param.next = 0;
	memcpy(PN533_FRAME_CMD_PARAMS_PTR(dev->out_frame), &param,
				sizeof(struct pn533_cmd_activate_param));
	dev->out_frame->datalen += sizeof(struct pn533_cmd_activate_param);

	pn533_tx_frame_finish(dev->out_frame);

	rc = pn533_send_cmd_frame_sync(dev, dev->out_frame, dev->in_frame,
								dev->in_maxlen);
	if (rc)
		return rc;

	resp = (struct pn533_cmd_activate_response *)
				PN533_FRAME_CMD_PARAMS_PTR(dev->in_frame);
	rc = resp->status & PN533_CMD_RET_MASK;
	if (rc != PN533_CMD_RET_SUCCESS)
		return -EIO;

	/* ATR_RES general bytes are located at offset 16 */
	gt_len = PN533_FRAME_CMD_PARAMS_LEN(dev->in_frame) - 16;
	rc = nfc_set_remote_general_bytes(dev->nfc_dev, resp->gt, gt_len);

	return rc;
}

static int pn533_activate_target(struct nfc_dev *nfc_dev,
				 struct nfc_target *target, u32 protocol)
{
	struct pn533 *dev = nfc_get_drvdata(nfc_dev);
	int rc;

	nfc_dev_dbg(&dev->interface->dev, "%s - protocol=%u", __func__,
								protocol);

	if (dev->poll_mod_count) {
		nfc_dev_err(&dev->interface->dev, "Cannot activate while"
								" polling");
		return -EBUSY;
	}

	if (dev->tgt_active_prot) {
		nfc_dev_err(&dev->interface->dev, "There is already an active"
								" target");
		return -EBUSY;
	}

	if (!dev->tgt_available_prots) {
		nfc_dev_err(&dev->interface->dev, "There is no available target"
								" to activate");
		return -EINVAL;
	}

	if (!(dev->tgt_available_prots & (1 << protocol))) {
		nfc_dev_err(&dev->interface->dev, "The target does not support"
					" the requested protocol %u", protocol);
		return -EINVAL;
	}

	if (protocol == NFC_PROTO_NFC_DEP) {
		rc = pn533_activate_target_nfcdep(dev);
		if (rc) {
			nfc_dev_err(&dev->interface->dev, "Error %d when"
						" activating target with"
						" NFC_DEP protocol", rc);
			return rc;
		}
	}

	dev->tgt_active_prot = protocol;
	dev->tgt_available_prots = 0;

	return 0;
}

static void pn533_deactivate_target(struct nfc_dev *nfc_dev,
				    struct nfc_target *target)
{
	struct pn533 *dev = nfc_get_drvdata(nfc_dev);
	u8 tg;
	u8 status;
	int rc;

	nfc_dev_dbg(&dev->interface->dev, "%s", __func__);

	if (!dev->tgt_active_prot) {
		nfc_dev_err(&dev->interface->dev, "There is no active target");
		return;
	}

	dev->tgt_active_prot = 0;

	skb_queue_purge(&dev->resp_q);

	pn533_tx_frame_init(dev->out_frame, PN533_CMD_IN_RELEASE);

	tg = 1;
	memcpy(PN533_FRAME_CMD_PARAMS_PTR(dev->out_frame), &tg, sizeof(u8));
	dev->out_frame->datalen += sizeof(u8);

	pn533_tx_frame_finish(dev->out_frame);

	rc = pn533_send_cmd_frame_sync(dev, dev->out_frame, dev->in_frame,
								dev->in_maxlen);
	if (rc) {
		nfc_dev_err(&dev->interface->dev, "Error when sending release"
						" command to the controller");
		return;
	}

	status = PN533_FRAME_CMD_PARAMS_PTR(dev->in_frame)[0];
	rc = status & PN533_CMD_RET_MASK;
	if (rc != PN533_CMD_RET_SUCCESS)
		nfc_dev_err(&dev->interface->dev, "Error 0x%x when releasing"
							" the target", rc);

	return;
}


static int pn533_in_dep_link_up_complete(struct pn533 *dev, void *arg,
						u8 *params, int params_len)
{
	struct pn533_cmd_jump_dep *cmd;
	struct pn533_cmd_jump_dep_response *resp;
	struct nfc_target nfc_target;
	u8 target_gt_len;
	int rc;

	if (params_len == -ENOENT) {
		nfc_dev_dbg(&dev->interface->dev, "");
		return 0;
	}

	if (params_len < 0) {
		nfc_dev_err(&dev->interface->dev,
				"Error %d when bringing DEP link up",
								params_len);
		return 0;
	}

	if (dev->tgt_available_prots &&
	    !(dev->tgt_available_prots & (1 << NFC_PROTO_NFC_DEP))) {
		nfc_dev_err(&dev->interface->dev,
			"The target does not support DEP");
		return -EINVAL;
	}

	resp = (struct pn533_cmd_jump_dep_response *) params;
	cmd = (struct pn533_cmd_jump_dep *) arg;
	rc = resp->status & PN533_CMD_RET_MASK;
	if (rc != PN533_CMD_RET_SUCCESS) {
		nfc_dev_err(&dev->interface->dev,
				"Bringing DEP link up failed %d", rc);
		return 0;
	}

	if (!dev->tgt_available_prots) {
		nfc_dev_dbg(&dev->interface->dev, "Creating new target");

		nfc_target.supported_protocols = NFC_PROTO_NFC_DEP_MASK;
		nfc_target.nfcid1_len = 10;
		memcpy(nfc_target.nfcid1, resp->nfcid3t, nfc_target.nfcid1_len);
		rc = nfc_targets_found(dev->nfc_dev, &nfc_target, 1);
		if (rc)
			return 0;

		dev->tgt_available_prots = 0;
	}

	dev->tgt_active_prot = NFC_PROTO_NFC_DEP;

	/* ATR_RES general bytes are located at offset 17 */
	target_gt_len = PN533_FRAME_CMD_PARAMS_LEN(dev->in_frame) - 17;
	rc = nfc_set_remote_general_bytes(dev->nfc_dev,
						resp->gt, target_gt_len);
	if (rc == 0)
		rc = nfc_dep_link_is_up(dev->nfc_dev,
						dev->nfc_dev->targets[0].idx,
						!cmd->active, NFC_RF_INITIATOR);

	return 0;
}

static int pn533_dep_link_up(struct nfc_dev *nfc_dev, struct nfc_target *target,
			     u8 comm_mode, u8* gb, size_t gb_len)
{
	struct pn533 *dev = nfc_get_drvdata(nfc_dev);
	struct pn533_cmd_jump_dep *cmd;
	u8 cmd_len;
	int rc;

	nfc_dev_dbg(&dev->interface->dev, "%s", __func__);

	if (dev->poll_mod_count) {
		nfc_dev_err(&dev->interface->dev,
				"Cannot bring the DEP link up while polling");
		return -EBUSY;
	}

	if (dev->tgt_active_prot) {
		nfc_dev_err(&dev->interface->dev,
				"There is already an active target");
		return -EBUSY;
	}

	cmd_len = sizeof(struct pn533_cmd_jump_dep) + gb_len;
	cmd = kzalloc(cmd_len, GFP_KERNEL);
	if (cmd == NULL)
		return -ENOMEM;

	pn533_tx_frame_init(dev->out_frame, PN533_CMD_IN_JUMP_FOR_DEP);

	cmd->active = !comm_mode;
	cmd->baud = 0;
	if (gb != NULL && gb_len > 0) {
		cmd->next = 4; /* We have some Gi */
		memcpy(cmd->gt, gb, gb_len);
	} else {
		cmd->next = 0;
	}

	memcpy(PN533_FRAME_CMD_PARAMS_PTR(dev->out_frame), cmd, cmd_len);
	dev->out_frame->datalen += cmd_len;

	pn533_tx_frame_finish(dev->out_frame);

	rc = pn533_send_cmd_frame_async(dev, dev->out_frame, dev->in_frame,
				dev->in_maxlen,	pn533_in_dep_link_up_complete,
				cmd, GFP_KERNEL);
	if (rc)
		goto out;


out:
	kfree(cmd);

	return rc;
}

static int pn533_dep_link_down(struct nfc_dev *nfc_dev)
{
	pn533_deactivate_target(nfc_dev, 0);

	return 0;
}

#define PN533_CMD_DATAEXCH_HEAD_LEN (sizeof(struct pn533_frame) + 3)
#define PN533_CMD_DATAEXCH_DATA_MAXLEN 262

static int pn533_data_exchange_tx_frame(struct pn533 *dev, struct sk_buff *skb)
{
	int payload_len = skb->len;
	struct pn533_frame *out_frame;
	u8 tg;

	nfc_dev_dbg(&dev->interface->dev, "%s - Sending %d bytes", __func__,
								payload_len);

	if (payload_len > PN533_CMD_DATAEXCH_DATA_MAXLEN) {
		/* TODO: Implement support to multi-part data exchange */
		nfc_dev_err(&dev->interface->dev, "Data length greater than the"
						" max allowed: %d",
						PN533_CMD_DATAEXCH_DATA_MAXLEN);
		return -ENOSYS;
	}

	skb_push(skb, PN533_CMD_DATAEXCH_HEAD_LEN);
	out_frame = (struct pn533_frame *) skb->data;

	pn533_tx_frame_init(out_frame, PN533_CMD_IN_DATA_EXCHANGE);

	tg = 1;
	memcpy(PN533_FRAME_CMD_PARAMS_PTR(out_frame), &tg, sizeof(u8));
	out_frame->datalen += sizeof(u8);

	/* The data is already in the out_frame, just update the datalen */
	out_frame->datalen += payload_len;

	pn533_tx_frame_finish(out_frame);
	skb_put(skb, PN533_FRAME_TAIL_SIZE);

	return 0;
}

struct pn533_data_exchange_arg {
	struct sk_buff *skb_resp;
	struct sk_buff *skb_out;
	data_exchange_cb_t cb;
	void *cb_context;
};

static struct sk_buff *pn533_build_response(struct pn533 *dev)
{
	struct sk_buff *skb, *tmp, *t;
	unsigned int skb_len = 0, tmp_len = 0;

	nfc_dev_dbg(&dev->interface->dev, "%s\n", __func__);

	if (skb_queue_empty(&dev->resp_q))
		return NULL;

	if (skb_queue_len(&dev->resp_q) == 1) {
		skb = skb_dequeue(&dev->resp_q);
		goto out;
	}

	skb_queue_walk_safe(&dev->resp_q, tmp, t)
		skb_len += tmp->len;

	nfc_dev_dbg(&dev->interface->dev, "%s total length %d\n",
		    __func__, skb_len);

	skb = alloc_skb(skb_len, GFP_KERNEL);
	if (skb == NULL)
		goto out;

	skb_put(skb, skb_len);

	skb_queue_walk_safe(&dev->resp_q, tmp, t) {
		memcpy(skb->data + tmp_len, tmp->data, tmp->len);
		tmp_len += tmp->len;
	}

out:
	skb_queue_purge(&dev->resp_q);

	return skb;
}

static int pn533_data_exchange_complete(struct pn533 *dev, void *_arg,
						u8 *params, int params_len)
{
	struct pn533_data_exchange_arg *arg = _arg;
	struct sk_buff *skb = NULL, *skb_resp = arg->skb_resp;
	struct pn533_frame *in_frame = (struct pn533_frame *) skb_resp->data;
	int err = 0;
	u8 status;
	u8 cmd_ret;

	nfc_dev_dbg(&dev->interface->dev, "%s", __func__);

	dev_kfree_skb(arg->skb_out);

	if (params_len < 0) { /* error */
		err = params_len;
		goto error;
	}

	status = params[0];

	cmd_ret = status & PN533_CMD_RET_MASK;
	if (cmd_ret != PN533_CMD_RET_SUCCESS) {
		nfc_dev_err(&dev->interface->dev, "PN533 reported error %d when"
						" exchanging data", cmd_ret);
		err = -EIO;
		goto error;
	}

	skb_put(skb_resp, PN533_FRAME_SIZE(in_frame));
	skb_pull(skb_resp, PN533_CMD_DATAEXCH_HEAD_LEN);
	skb_trim(skb_resp, skb_resp->len - PN533_FRAME_TAIL_SIZE);
	skb_queue_tail(&dev->resp_q, skb_resp);

	if (status & PN533_CMD_MI_MASK) {
		queue_work(dev->wq, &dev->mi_work);
		return -EINPROGRESS;
	}

	skb = pn533_build_response(dev);
	if (skb == NULL)
		goto error;

	arg->cb(arg->cb_context, skb, 0);
	kfree(arg);
	return 0;

error:
	skb_queue_purge(&dev->resp_q);
	dev_kfree_skb(skb_resp);
	arg->cb(arg->cb_context, NULL, err);
	kfree(arg);
	return 0;
}

static int pn533_data_exchange(struct nfc_dev *nfc_dev,
			       struct nfc_target *target, struct sk_buff *skb,
			       data_exchange_cb_t cb, void *cb_context)
{
	struct pn533 *dev = nfc_get_drvdata(nfc_dev);
	struct pn533_frame *out_frame, *in_frame;
	struct pn533_data_exchange_arg *arg;
	struct sk_buff *skb_resp;
	int skb_resp_len;
	int rc;

	nfc_dev_dbg(&dev->interface->dev, "%s", __func__);

	if (!dev->tgt_active_prot) {
		nfc_dev_err(&dev->interface->dev, "Cannot exchange data if"
						" there is no active target");
		rc = -EINVAL;
		goto error;
	}

	rc = pn533_data_exchange_tx_frame(dev, skb);
	if (rc)
		goto error;

	skb_resp_len = PN533_CMD_DATAEXCH_HEAD_LEN +
			PN533_CMD_DATAEXCH_DATA_MAXLEN +
			PN533_FRAME_TAIL_SIZE;

	skb_resp = nfc_alloc_recv_skb(skb_resp_len, GFP_KERNEL);
	if (!skb_resp) {
		rc = -ENOMEM;
		goto error;
	}

	in_frame = (struct pn533_frame *) skb_resp->data;
	out_frame = (struct pn533_frame *) skb->data;

	arg = kmalloc(sizeof(struct pn533_data_exchange_arg), GFP_KERNEL);
	if (!arg) {
		rc = -ENOMEM;
		goto free_skb_resp;
	}

	arg->skb_resp = skb_resp;
	arg->skb_out = skb;
	arg->cb = cb;
	arg->cb_context = cb_context;

	rc = pn533_send_cmd_frame_async(dev, out_frame, in_frame, skb_resp_len,
					pn533_data_exchange_complete, arg,
					GFP_KERNEL);
	if (rc) {
		nfc_dev_err(&dev->interface->dev, "Error %d when trying to"
						" perform data_exchange", rc);
		goto free_arg;
	}

	return 0;

free_arg:
	kfree(arg);
free_skb_resp:
	kfree_skb(skb_resp);
error:
	kfree_skb(skb);
	return rc;
}

static void pn533_wq_mi_recv(struct work_struct *work)
{
	struct pn533 *dev = container_of(work, struct pn533, mi_work);
	struct sk_buff *skb_cmd;
	struct pn533_data_exchange_arg *arg = dev->cmd_complete_arg;
	struct pn533_frame *out_frame, *in_frame;
	struct sk_buff *skb_resp;
	int skb_resp_len;
	int rc;

	nfc_dev_dbg(&dev->interface->dev, "%s", __func__);

	/* This is a zero payload size skb */
	skb_cmd = alloc_skb(PN533_CMD_DATAEXCH_HEAD_LEN + PN533_FRAME_TAIL_SIZE,
			    GFP_KERNEL);
	if (skb_cmd == NULL)
		goto error_cmd;

	skb_reserve(skb_cmd, PN533_CMD_DATAEXCH_HEAD_LEN);

	rc = pn533_data_exchange_tx_frame(dev, skb_cmd);
	if (rc)
		goto error_frame;

	skb_resp_len = PN533_CMD_DATAEXCH_HEAD_LEN +
			PN533_CMD_DATAEXCH_DATA_MAXLEN +
			PN533_FRAME_TAIL_SIZE;
	skb_resp = alloc_skb(skb_resp_len, GFP_KERNEL);
	if (!skb_resp) {
		rc = -ENOMEM;
		goto error_frame;
	}

	in_frame = (struct pn533_frame *) skb_resp->data;
	out_frame = (struct pn533_frame *) skb_cmd->data;

	arg->skb_resp = skb_resp;
	arg->skb_out = skb_cmd;

	rc = __pn533_send_cmd_frame_async(dev, out_frame, in_frame,
					  skb_resp_len,
					  pn533_data_exchange_complete,
					  dev->cmd_complete_arg, GFP_KERNEL);
	if (!rc)
		return;

	nfc_dev_err(&dev->interface->dev, "Error %d when trying to"
						" perform data_exchange", rc);

	kfree_skb(skb_resp);

error_frame:
	kfree_skb(skb_cmd);

error_cmd:
	pn533_send_ack(dev, GFP_KERNEL);

	kfree(arg);

	up(&dev->cmd_lock);
}

static int pn533_set_configuration(struct pn533 *dev, u8 cfgitem, u8 *cfgdata,
								u8 cfgdata_len)
{
	int rc;
	u8 *params;

	nfc_dev_dbg(&dev->interface->dev, "%s", __func__);

	pn533_tx_frame_init(dev->out_frame, PN533_CMD_RF_CONFIGURATION);

	params = PN533_FRAME_CMD_PARAMS_PTR(dev->out_frame);
	params[0] = cfgitem;
	memcpy(&params[1], cfgdata, cfgdata_len);
	dev->out_frame->datalen += (1 + cfgdata_len);

	pn533_tx_frame_finish(dev->out_frame);

	rc = pn533_send_cmd_frame_sync(dev, dev->out_frame, dev->in_frame,
								dev->in_maxlen);

	return rc;
}

struct nfc_ops pn533_nfc_ops = {
	.dev_up = NULL,
	.dev_down = NULL,
	.dep_link_up = pn533_dep_link_up,
	.dep_link_down = pn533_dep_link_down,
	.start_poll = pn533_start_poll,
	.stop_poll = pn533_stop_poll,
	.activate_target = pn533_activate_target,
	.deactivate_target = pn533_deactivate_target,
	.data_exchange = pn533_data_exchange,
};

static int pn533_probe(struct usb_interface *interface,
			const struct usb_device_id *id)
{
	struct pn533_fw_version *fw_ver;
	struct pn533 *dev;
	struct usb_host_interface *iface_desc;
	struct usb_endpoint_descriptor *endpoint;
	struct pn533_config_max_retries max_retries;
	int in_endpoint = 0;
	int out_endpoint = 0;
	int rc = -ENOMEM;
	int i;
	u32 protocols;

	dev = kzalloc(sizeof(*dev), GFP_KERNEL);
	if (!dev)
		return -ENOMEM;

	dev->udev = usb_get_dev(interface_to_usbdev(interface));
	dev->interface = interface;
	sema_init(&dev->cmd_lock, 1);

	iface_desc = interface->cur_altsetting;
	for (i = 0; i < iface_desc->desc.bNumEndpoints; ++i) {
		endpoint = &iface_desc->endpoint[i].desc;

		if (!in_endpoint && usb_endpoint_is_bulk_in(endpoint)) {
			dev->in_maxlen = le16_to_cpu(endpoint->wMaxPacketSize);
			in_endpoint = endpoint->bEndpointAddress;
		}

		if (!out_endpoint && usb_endpoint_is_bulk_out(endpoint)) {
			dev->out_maxlen =
				le16_to_cpu(endpoint->wMaxPacketSize);
			out_endpoint = endpoint->bEndpointAddress;
		}
	}

	if (!in_endpoint || !out_endpoint) {
		nfc_dev_err(&interface->dev, "Could not find bulk-in or"
							" bulk-out endpoint");
		rc = -ENODEV;
		goto error;
	}

	dev->in_frame = kmalloc(dev->in_maxlen, GFP_KERNEL);
	dev->in_urb = usb_alloc_urb(0, GFP_KERNEL);
	dev->out_frame = kmalloc(dev->out_maxlen, GFP_KERNEL);
	dev->out_urb = usb_alloc_urb(0, GFP_KERNEL);

	if (!dev->in_frame || !dev->out_frame ||
		!dev->in_urb || !dev->out_urb)
		goto error;

	usb_fill_bulk_urb(dev->in_urb, dev->udev,
			usb_rcvbulkpipe(dev->udev, in_endpoint),
			NULL, 0, NULL, dev);
	usb_fill_bulk_urb(dev->out_urb, dev->udev,
			usb_sndbulkpipe(dev->udev, out_endpoint),
			NULL, 0,
			pn533_send_complete, dev);

	INIT_WORK(&dev->cmd_work, pn533_wq_cmd_complete);
	INIT_WORK(&dev->mi_work, pn533_wq_mi_recv);
	dev->wq = alloc_workqueue("pn533",
				  WQ_NON_REENTRANT | WQ_UNBOUND | WQ_MEM_RECLAIM,
				  1);
	if (dev->wq == NULL)
		goto error;

	skb_queue_head_init(&dev->resp_q);

	usb_set_intfdata(interface, dev);

	pn533_tx_frame_init(dev->out_frame, PN533_CMD_GET_FIRMWARE_VERSION);
	pn533_tx_frame_finish(dev->out_frame);

	rc = pn533_send_cmd_frame_sync(dev, dev->out_frame, dev->in_frame,
								dev->in_maxlen);
	if (rc)
		goto destroy_wq;

	fw_ver = (struct pn533_fw_version *)
				PN533_FRAME_CMD_PARAMS_PTR(dev->in_frame);
	nfc_dev_info(&dev->interface->dev, "NXP PN533 firmware ver %d.%d now"
					" attached", fw_ver->ver, fw_ver->rev);

	protocols = NFC_PROTO_JEWEL_MASK
			| NFC_PROTO_MIFARE_MASK | NFC_PROTO_FELICA_MASK
			| NFC_PROTO_ISO14443_MASK
			| NFC_PROTO_NFC_DEP_MASK;

	dev->nfc_dev = nfc_allocate_device(&pn533_nfc_ops, protocols,
					   PN533_CMD_DATAEXCH_HEAD_LEN,
					   PN533_FRAME_TAIL_SIZE);
	if (!dev->nfc_dev)
		goto destroy_wq;

	nfc_set_parent_dev(dev->nfc_dev, &interface->dev);
	nfc_set_drvdata(dev->nfc_dev, dev);

	rc = nfc_register_device(dev->nfc_dev);
	if (rc)
		goto free_nfc_dev;

	max_retries.mx_rty_atr = PN533_CONFIG_MAX_RETRIES_ENDLESS;
	max_retries.mx_rty_psl = 2;
	max_retries.mx_rty_passive_act = PN533_CONFIG_MAX_RETRIES_NO_RETRY;

	rc = pn533_set_configuration(dev, PN533_CFGITEM_MAX_RETRIES,
				(u8 *) &max_retries, sizeof(max_retries));

	if (rc) {
		nfc_dev_err(&dev->interface->dev, "Error on setting MAX_RETRIES"
								" config");
		goto free_nfc_dev;
	}

	return 0;

free_nfc_dev:
	nfc_free_device(dev->nfc_dev);
destroy_wq:
	destroy_workqueue(dev->wq);
error:
	kfree(dev->in_frame);
	usb_free_urb(dev->in_urb);
	kfree(dev->out_frame);
	usb_free_urb(dev->out_urb);
	kfree(dev);
	return rc;
}

static void pn533_disconnect(struct usb_interface *interface)
{
	struct pn533 *dev;

	dev = usb_get_intfdata(interface);
	usb_set_intfdata(interface, NULL);

	nfc_unregister_device(dev->nfc_dev);
	nfc_free_device(dev->nfc_dev);

	usb_kill_urb(dev->in_urb);
	usb_kill_urb(dev->out_urb);

	destroy_workqueue(dev->wq);

	skb_queue_purge(&dev->resp_q);

	kfree(dev->in_frame);
	usb_free_urb(dev->in_urb);
	kfree(dev->out_frame);
	usb_free_urb(dev->out_urb);
	kfree(dev);

	nfc_dev_info(&interface->dev, "NXP PN533 NFC device disconnected");
}

static struct usb_driver pn533_driver = {
	.name =		"pn533",
	.probe =	pn533_probe,
	.disconnect =	pn533_disconnect,
	.id_table =	pn533_table,
};

module_usb_driver(pn533_driver);

MODULE_AUTHOR("Lauro Ramos Venancio <lauro.venancio@openbossa.org>,"
			" Aloisio Almeida Jr <aloisio.almeida@openbossa.org>");
MODULE_DESCRIPTION("PN533 usb driver ver " VERSION);
MODULE_VERSION(VERSION);
MODULE_LICENSE("GPL");<|MERGE_RESOLUTION|>--- conflicted
+++ resolved
@@ -394,12 +394,6 @@
 	struct pn533_frame *in_frame;
 	int rc;
 
-<<<<<<< HEAD
-	if (dev == NULL)
-		return;
-
-=======
->>>>>>> 05f8f252
 	in_frame = dev->wq_in_frame;
 
 	if (dev->wq_in_error)
