--- conflicted
+++ resolved
@@ -236,11 +236,7 @@
 	int i;
 
 	list_for_each_entry_safe(vq, n, &vdev->vqs, list) {
-<<<<<<< HEAD
-		if (vp_dev->is_avq(vdev, vq->index))
-=======
 		if (vp_dev->is_avq && vp_dev->is_avq(vdev, vq->index))
->>>>>>> 0c383648
 			continue;
 
 		if (vp_dev->per_vq_vectors) {
