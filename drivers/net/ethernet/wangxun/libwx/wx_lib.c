--- conflicted
+++ resolved
@@ -1605,29 +1605,11 @@
 	nvecs = max(wx->num_rx_queues, wx->num_tx_queues);
 	nvecs = min_t(int, nvecs, num_online_cpus());
 	nvecs = min_t(int, nvecs, wx->mac.max_msix_vectors);
-<<<<<<< HEAD
-
-	wx->msix_q_entries = kcalloc(nvecs, sizeof(struct msix_entry),
-				     GFP_KERNEL);
-	if (!wx->msix_q_entries)
-=======
 
 	wx->msix_q_entries = kcalloc(nvecs, sizeof(struct msix_entry),
 				     GFP_KERNEL);
 	if (!wx->msix_q_entries)
 		return -ENOMEM;
-
-	/* One for non-queue interrupts */
-	nvecs += 1;
-
-	wx->msix_entry = kcalloc(1, sizeof(struct msix_entry),
-				 GFP_KERNEL);
-	if (!wx->msix_entry) {
-		kfree(wx->msix_q_entries);
-		wx->msix_q_entries = NULL;
->>>>>>> 0c383648
-		return -ENOMEM;
-	}
 
 	/* One for non-queue interrupts */
 	nvecs += 1;
@@ -2031,11 +2013,7 @@
 		free_irq(entry->vector, q_vector);
 	}
 
-<<<<<<< HEAD
-	if (wx->mac.type == wx_mac_em)
-=======
 	if (!wx->misc_irq_domain)
->>>>>>> 0c383648
 		free_irq(wx->msix_entry->vector, wx);
 }
 EXPORT_SYMBOL(wx_free_irq);
@@ -2715,11 +2693,8 @@
 		wr32m(wx, WX_RDB_RA_CTL, WX_RDB_RA_CTL_RSS_EN, 0);
 		wx->rss_enabled = false;
 	}
-<<<<<<< HEAD
-=======
 
 	netdev->features = features;
->>>>>>> 0c383648
 
 	if (wx->mac.type == wx_mac_sp && changed & NETIF_F_HW_VLAN_CTAG_RX)
 		wx->do_reset(netdev);
@@ -2730,8 +2705,6 @@
 }
 EXPORT_SYMBOL(wx_set_features);
 
-<<<<<<< HEAD
-=======
 #define NETIF_VLAN_STRIPPING_FEATURES	(NETIF_F_HW_VLAN_CTAG_RX | \
 					 NETIF_F_HW_VLAN_STAG_RX)
 
@@ -2778,7 +2751,6 @@
 }
 EXPORT_SYMBOL(wx_fix_features);
 
->>>>>>> 0c383648
 void wx_set_ring(struct wx *wx, u32 new_tx_count,
 		 u32 new_rx_count, struct wx_ring *temp_ring)
 {
