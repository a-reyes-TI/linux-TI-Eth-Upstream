--- conflicted
+++ resolved
@@ -19,10 +19,7 @@
 
 #define BDADDR_BCM20702A0 (&(bdaddr_t) {{0x00, 0xa0, 0x02, 0x70, 0x20, 0x00}})
 #define BDADDR_BCM20702A1 (&(bdaddr_t) {{0x00, 0x00, 0xa0, 0x02, 0x70, 0x20}})
-<<<<<<< HEAD
-=======
 #define BDADDR_BCM2076B1 (&(bdaddr_t) {{0x79, 0x56, 0x00, 0xa0, 0x76, 0x20}})
->>>>>>> 0ecfebd2
 #define BDADDR_BCM43430A0 (&(bdaddr_t) {{0xac, 0x1f, 0x12, 0xa0, 0x43, 0x43}})
 #define BDADDR_BCM4324B3 (&(bdaddr_t) {{0x00, 0x00, 0x00, 0xb3, 0x24, 0x43}})
 #define BDADDR_BCM4330B1 (&(bdaddr_t) {{0x00, 0x00, 0x00, 0xb1, 0x30, 0x43}})
@@ -59,12 +56,9 @@
 	 * The address 20:70:02:A0:00:00 indicates a BCM20702A1 controller
 	 * with no configured address.
 	 *
-<<<<<<< HEAD
-=======
 	 * The address 20:76:A0:00:56:79 indicates a BCM2076B1 controller
 	 * with no configured address.
 	 *
->>>>>>> 0ecfebd2
 	 * The address 43:24:B3:00:00:00 indicates a BCM4324B3 controller
 	 * with waiting for configuration state.
 	 *
@@ -76,17 +70,11 @@
 	 */
 	if (!bacmp(&bda->bdaddr, BDADDR_BCM20702A0) ||
 	    !bacmp(&bda->bdaddr, BDADDR_BCM20702A1) ||
-<<<<<<< HEAD
-	    !bacmp(&bda->bdaddr, BDADDR_BCM4324B3) ||
-	    !bacmp(&bda->bdaddr, BDADDR_BCM4330B1) ||
-	    !bacmp(&bda->bdaddr, BDADDR_BCM43430A0)) {
-=======
 	    !bacmp(&bda->bdaddr, BDADDR_BCM2076B1) ||
 	    !bacmp(&bda->bdaddr, BDADDR_BCM4324B3) ||
 	    !bacmp(&bda->bdaddr, BDADDR_BCM4330B1) ||
 	    !bacmp(&bda->bdaddr, BDADDR_BCM43430A0) ||
 	    !bacmp(&bda->bdaddr, BDADDR_BCM43341B)) {
->>>>>>> 0ecfebd2
 		bt_dev_info(hdev, "BCM: Using default device address (%pMR)",
 			    &bda->bdaddr);
 		set_bit(HCI_QUIRK_INVALID_BDADDR, &hdev->quirks);
