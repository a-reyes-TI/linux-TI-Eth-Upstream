--- conflicted
+++ resolved
@@ -482,12 +482,8 @@
 	depends on COMPAT
 	select ARM_ARCH_TIMER_OOL_WORKAROUND
 	help
-<<<<<<< HEAD
-	  This option adds a workaround for ARM Cortex-A76 erratum 1188873.
-=======
-	  This option adds work arounds for ARM Cortex-A76/Neoverse-N1
-	  erratum 1188873
->>>>>>> 0ea41539
+	  This option adds a workaround for ARM Cortex-A76/Neoverse-N1
+	  erratum 1188873.
 
 	  Affected Cortex-A76/Neoverse-N1 cores (r0p0, r1p0, r2p0) could
 	  cause register corruption when accessing the timer registers
