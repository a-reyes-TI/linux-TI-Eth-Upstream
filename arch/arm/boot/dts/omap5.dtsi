// SPDX-License-Identifier: GPL-2.0-only
/*
 * Copyright (C) 2012 Texas Instruments Incorporated - http://www.ti.com/
 *
 * Based on "omap4.dtsi"
 */

#include <dt-bindings/bus/ti-sysc.h>
#include <dt-bindings/gpio/gpio.h>
#include <dt-bindings/interrupt-controller/arm-gic.h>
#include <dt-bindings/pinctrl/omap.h>
#include <dt-bindings/clock/omap5.h>

/ {
	#address-cells = <2>;
	#size-cells = <2>;

	compatible = "ti,omap5";
	interrupt-parent = <&wakeupgen>;
	chosen { };

	aliases {
		i2c0 = &i2c1;
		i2c1 = &i2c2;
		i2c2 = &i2c3;
		i2c3 = &i2c4;
		i2c4 = &i2c5;
		serial0 = &uart1;
		serial1 = &uart2;
		serial2 = &uart3;
		serial3 = &uart4;
		serial4 = &uart5;
		serial5 = &uart6;
	};

	cpus {
		#address-cells = <1>;
		#size-cells = <0>;

		cpu0: cpu@0 {
			device_type = "cpu";
			compatible = "arm,cortex-a15";
			reg = <0x0>;

			operating-points = <
				/* kHz    uV */
				1000000 1060000
				1500000 1250000
			>;

			clocks = <&dpll_mpu_ck>;
			clock-names = "cpu";

			clock-latency = <300000>; /* From omap-cpufreq driver */

			/* cooling options */
			#cooling-cells = <2>; /* min followed by max */
		};
		cpu@1 {
			device_type = "cpu";
			compatible = "arm,cortex-a15";
			reg = <0x1>;

			operating-points = <
				/* kHz    uV */
				1000000 1060000
				1500000 1250000
			>;

			clocks = <&dpll_mpu_ck>;
			clock-names = "cpu";

			clock-latency = <300000>; /* From omap-cpufreq driver */

			/* cooling options */
			#cooling-cells = <2>; /* min followed by max */
		};
	};

	thermal-zones {
		#include "omap4-cpu-thermal.dtsi"
		#include "omap5-gpu-thermal.dtsi"
		#include "omap5-core-thermal.dtsi"
	};

	timer {
		compatible = "arm,armv7-timer";
		/* PPI secure/nonsecure IRQ */
		interrupts = <GIC_PPI 13 (GIC_CPU_MASK_RAW(3) | IRQ_TYPE_LEVEL_LOW)>,
			     <GIC_PPI 14 (GIC_CPU_MASK_RAW(3) | IRQ_TYPE_LEVEL_LOW)>,
			     <GIC_PPI 11 (GIC_CPU_MASK_RAW(3) | IRQ_TYPE_LEVEL_LOW)>,
			     <GIC_PPI 10 (GIC_CPU_MASK_RAW(3) | IRQ_TYPE_LEVEL_LOW)>;
		interrupt-parent = <&gic>;
	};

	pmu {
		compatible = "arm,cortex-a15-pmu";
		interrupts = <GIC_SPI 131 IRQ_TYPE_LEVEL_HIGH>,
			     <GIC_SPI 132 IRQ_TYPE_LEVEL_HIGH>;
	};

	gic: interrupt-controller@48211000 {
		compatible = "arm,cortex-a15-gic";
		interrupt-controller;
		#interrupt-cells = <3>;
		reg = <0 0x48211000 0 0x1000>,
		      <0 0x48212000 0 0x2000>,
		      <0 0x48214000 0 0x2000>,
		      <0 0x48216000 0 0x2000>;
		interrupt-parent = <&gic>;
	};

	wakeupgen: interrupt-controller@48281000 {
		compatible = "ti,omap5-wugen-mpu", "ti,omap4-wugen-mpu";
		interrupt-controller;
		#interrupt-cells = <3>;
		reg = <0 0x48281000 0 0x1000>;
		interrupt-parent = <&gic>;
	};

	/*
	 * The soc node represents the soc top level view. It is used for IPs
	 * that are not memory mapped in the MPU view or for the MPU itself.
	 */
	soc {
		compatible = "ti,omap-infra";
		mpu {
			compatible = "ti,omap4-mpu";
			ti,hwmods = "mpu";
			sram = <&ocmcram>;
		};
	};

	/*
	 * XXX: Use a flat representation of the OMAP3 interconnect.
	 * The real OMAP interconnect network is quite complex.
	 * Since it will not bring real advantage to represent that in DT for
	 * the moment, just use a fake OCP bus entry to represent the whole bus
	 * hierarchy.
	 */
	ocp {
		compatible = "ti,omap5-l3-noc", "simple-bus";
		#address-cells = <1>;
		#size-cells = <1>;
		ranges = <0 0 0 0xc0000000>;
		ti,hwmods = "l3_main_1", "l3_main_2", "l3_main_3";
		reg = <0 0x44000000 0 0x2000>,
		      <0 0x44800000 0 0x3000>,
		      <0 0x45000000 0 0x4000>;
		interrupts = <GIC_SPI 9 IRQ_TYPE_LEVEL_HIGH>,
			     <GIC_SPI 10 IRQ_TYPE_LEVEL_HIGH>;

		l4_wkup: interconnect@4ae00000 {
		};

		l4_cfg: interconnect@4a000000 {
		};
<<<<<<< HEAD

		l4_per: interconnect@48000000 {
=======

		l4_per: interconnect@48000000 {
		};

		l4_abe: interconnect@40100000 {
>>>>>>> 0ecfebd2
		};

		ocmcram: ocmcram@40300000 {
			compatible = "mmio-sram";
			reg = <0x40300000 0x20000>; /* 128k */
		};

		gpmc: gpmc@50000000 {
			compatible = "ti,omap4430-gpmc";
			reg = <0x50000000 0x1000>;
			#address-cells = <2>;
			#size-cells = <1>;
			interrupts = <GIC_SPI 20 IRQ_TYPE_LEVEL_HIGH>;
			dmas = <&sdma 4>;
			dma-names = "rxtx";
			gpmc,num-cs = <8>;
			gpmc,num-waitpins = <4>;
			ti,hwmods = "gpmc";
			clocks = <&l3_iclk_div>;
			clock-names = "fck";
			interrupt-controller;
			#interrupt-cells = <2>;
			gpio-controller;
			#gpio-cells = <2>;
		};

		mmu_dsp: mmu@4a066000 {
			compatible = "ti,omap4-iommu";
			reg = <0x4a066000 0x100>;
			interrupts = <GIC_SPI 28 IRQ_TYPE_LEVEL_HIGH>;
			ti,hwmods = "mmu_dsp";
			#iommu-cells = <0>;
		};

		mmu_ipu: mmu@55082000 {
			compatible = "ti,omap4-iommu";
			reg = <0x55082000 0x100>;
			interrupts = <GIC_SPI 100 IRQ_TYPE_LEVEL_HIGH>;
			ti,hwmods = "mmu_ipu";
			#iommu-cells = <0>;
			ti,iommu-bus-err-back;
		};

<<<<<<< HEAD
		mcpdm: mcpdm@40132000 {
			compatible = "ti,omap4-mcpdm";
			reg = <0x40132000 0x7f>, /* MPU private access */
			      <0x49032000 0x7f>; /* L3 Interconnect */
			reg-names = "mpu", "dma";
			interrupts = <GIC_SPI 112 IRQ_TYPE_LEVEL_HIGH>;
			ti,hwmods = "mcpdm";
			dmas = <&sdma 65>,
			       <&sdma 66>;
			dma-names = "up_link", "dn_link";
			status = "disabled";
		};

		dmic: dmic@4012e000 {
			compatible = "ti,omap4-dmic";
			reg = <0x4012e000 0x7f>, /* MPU private access */
			      <0x4902e000 0x7f>; /* L3 Interconnect */
			reg-names = "mpu", "dma";
			interrupts = <GIC_SPI 114 IRQ_TYPE_LEVEL_HIGH>;
			ti,hwmods = "dmic";
			dmas = <&sdma 67>;
			dma-names = "up_link";
			status = "disabled";
		};

		mcbsp1: mcbsp@40122000 {
			compatible = "ti,omap4-mcbsp";
			reg = <0x40122000 0xff>, /* MPU private access */
			      <0x49022000 0xff>; /* L3 Interconnect */
			reg-names = "mpu", "dma";
			interrupts = <GIC_SPI 17 IRQ_TYPE_LEVEL_HIGH>;
			interrupt-names = "common";
			ti,buffer-size = <128>;
			ti,hwmods = "mcbsp1";
			dmas = <&sdma 33>,
			       <&sdma 34>;
			dma-names = "tx", "rx";
			status = "disabled";
		};

		mcbsp2: mcbsp@40124000 {
			compatible = "ti,omap4-mcbsp";
			reg = <0x40124000 0xff>, /* MPU private access */
			      <0x49024000 0xff>; /* L3 Interconnect */
			reg-names = "mpu", "dma";
			interrupts = <GIC_SPI 22 IRQ_TYPE_LEVEL_HIGH>;
			interrupt-names = "common";
			ti,buffer-size = <128>;
			ti,hwmods = "mcbsp2";
			dmas = <&sdma 17>,
			       <&sdma 18>;
			dma-names = "tx", "rx";
			status = "disabled";
		};

		mcbsp3: mcbsp@40126000 {
			compatible = "ti,omap4-mcbsp";
			reg = <0x40126000 0xff>, /* MPU private access */
			      <0x49026000 0xff>; /* L3 Interconnect */
			reg-names = "mpu", "dma";
			interrupts = <GIC_SPI 23 IRQ_TYPE_LEVEL_HIGH>;
			interrupt-names = "common";
			ti,buffer-size = <128>;
			ti,hwmods = "mcbsp3";
			dmas = <&sdma 19>,
			       <&sdma 20>;
			dma-names = "tx", "rx";
			status = "disabled";
		};

		timer5: timer@40138000 {
			compatible = "ti,omap5430-timer";
			reg = <0x40138000 0x80>,
			      <0x49038000 0x80>;
			interrupts = <GIC_SPI 41 IRQ_TYPE_LEVEL_HIGH>;
			ti,hwmods = "timer5";
			ti,timer-dsp;
			ti,timer-pwm;
		};

		timer6: timer@4013a000 {
			compatible = "ti,omap5430-timer";
			reg = <0x4013a000 0x80>,
			      <0x4903a000 0x80>;
			interrupts = <GIC_SPI 42 IRQ_TYPE_LEVEL_HIGH>;
			ti,hwmods = "timer6";
			ti,timer-dsp;
			ti,timer-pwm;
		};

		timer7: timer@4013c000 {
			compatible = "ti,omap5430-timer";
			reg = <0x4013c000 0x80>,
			      <0x4903c000 0x80>;
			interrupts = <GIC_SPI 43 IRQ_TYPE_LEVEL_HIGH>;
			ti,hwmods = "timer7";
			ti,timer-dsp;
		};

		timer8: timer@4013e000 {
			compatible = "ti,omap5430-timer";
			reg = <0x4013e000 0x80>,
			      <0x4903e000 0x80>;
			interrupts = <GIC_SPI 44 IRQ_TYPE_LEVEL_HIGH>;
			ti,hwmods = "timer8";
			ti,timer-dsp;
			ti,timer-pwm;
		};

=======
>>>>>>> 0ecfebd2
		dmm@4e000000 {
			compatible = "ti,omap5-dmm";
			reg = <0x4e000000 0x800>;
			interrupts = <0 113 0x4>;
			ti,hwmods = "dmm";
		};

		emif1: emif@4c000000 {
			compatible	= "ti,emif-4d5";
			ti,hwmods	= "emif1";
			ti,no-idle-on-init;
			phy-type	= <2>; /* DDR PHY type: Intelli PHY */
			reg = <0x4c000000 0x400>;
			interrupts = <GIC_SPI 110 IRQ_TYPE_LEVEL_HIGH>;
			hw-caps-read-idle-ctrl;
			hw-caps-ll-interface;
			hw-caps-temp-alert;
		};

		emif2: emif@4d000000 {
			compatible	= "ti,emif-4d5";
			ti,hwmods	= "emif2";
			ti,no-idle-on-init;
			phy-type	= <2>; /* DDR PHY type: Intelli PHY */
			reg = <0x4d000000 0x400>;
			interrupts = <GIC_SPI 111 IRQ_TYPE_LEVEL_HIGH>;
			hw-caps-read-idle-ctrl;
			hw-caps-ll-interface;
			hw-caps-temp-alert;
		};

		bandgap: bandgap@4a0021e0 {
			reg = <0x4a0021e0 0xc
			       0x4a00232c 0xc
			       0x4a002380 0x2c
			       0x4a0023C0 0x3c>;
			interrupts = <GIC_SPI 126 IRQ_TYPE_LEVEL_HIGH>;
			compatible = "ti,omap5430-bandgap";

			#thermal-sensor-cells = <1>;
		};

		/* OCP2SCP3 */
		sata: sata@4a141100 {
			compatible = "snps,dwc-ahci";
			reg = <0x4a140000 0x1100>, <0x4a141100 0x7>;
			interrupts = <GIC_SPI 54 IRQ_TYPE_LEVEL_HIGH>;
			phys = <&sata_phy>;
			phy-names = "sata-phy";
			clocks = <&l3init_clkctrl OMAP5_SATA_CLKCTRL 8>;
			ti,hwmods = "sata";
			ports-implemented = <0x1>;
		};

		dss: dss@58000000 {
			compatible = "ti,omap5-dss";
			reg = <0x58000000 0x80>;
			status = "disabled";
			ti,hwmods = "dss_core";
			clocks = <&dss_clkctrl OMAP5_DSS_CORE_CLKCTRL 8>;
			clock-names = "fck";
			#address-cells = <1>;
			#size-cells = <1>;
			ranges;

			dispc@58001000 {
				compatible = "ti,omap5-dispc";
				reg = <0x58001000 0x1000>;
				interrupts = <GIC_SPI 25 IRQ_TYPE_LEVEL_HIGH>;
				ti,hwmods = "dss_dispc";
				clocks = <&dss_clkctrl OMAP5_DSS_CORE_CLKCTRL 8>;
				clock-names = "fck";
			};

			rfbi: encoder@58002000  {
				compatible = "ti,omap5-rfbi";
				reg = <0x58002000 0x100>;
				status = "disabled";
				ti,hwmods = "dss_rfbi";
				clocks = <&dss_clkctrl OMAP5_DSS_CORE_CLKCTRL 8>, <&l3_iclk_div>;
				clock-names = "fck", "ick";
			};

			dsi1: encoder@58004000 {
				compatible = "ti,omap5-dsi";
				reg = <0x58004000 0x200>,
				      <0x58004200 0x40>,
				      <0x58004300 0x40>;
				reg-names = "proto", "phy", "pll";
				interrupts = <GIC_SPI 53 IRQ_TYPE_LEVEL_HIGH>;
				status = "disabled";
				ti,hwmods = "dss_dsi1";
				clocks = <&dss_clkctrl OMAP5_DSS_CORE_CLKCTRL 8>,
					 <&dss_clkctrl OMAP5_DSS_CORE_CLKCTRL 10>;
				clock-names = "fck", "sys_clk";
			};

			dsi2: encoder@58005000 {
				compatible = "ti,omap5-dsi";
				reg = <0x58009000 0x200>,
				      <0x58009200 0x40>,
				      <0x58009300 0x40>;
				reg-names = "proto", "phy", "pll";
				interrupts = <GIC_SPI 55 IRQ_TYPE_LEVEL_HIGH>;
				status = "disabled";
				ti,hwmods = "dss_dsi2";
				clocks = <&dss_clkctrl OMAP5_DSS_CORE_CLKCTRL 8>,
					 <&dss_clkctrl OMAP5_DSS_CORE_CLKCTRL 10>;
				clock-names = "fck", "sys_clk";
			};

			hdmi: encoder@58060000 {
				compatible = "ti,omap5-hdmi";
				reg = <0x58040000 0x200>,
				      <0x58040200 0x80>,
				      <0x58040300 0x80>,
				      <0x58060000 0x19000>;
				reg-names = "wp", "pll", "phy", "core";
				interrupts = <GIC_SPI 101 IRQ_TYPE_LEVEL_HIGH>;
				status = "disabled";
				ti,hwmods = "dss_hdmi";
				clocks = <&dss_clkctrl OMAP5_DSS_CORE_CLKCTRL 9>,
					 <&dss_clkctrl OMAP5_DSS_CORE_CLKCTRL 10>;
				clock-names = "fck", "sys_clk";
				dmas = <&sdma 76>;
				dma-names = "audio_tx";
			};
		};

		abb_mpu: regulator-abb-mpu {
			compatible = "ti,abb-v2";
			regulator-name = "abb_mpu";
			#address-cells = <0>;
			#size-cells = <0>;
			clocks = <&sys_clkin>;
			ti,settling-time = <50>;
			ti,clock-cycles = <16>;

			reg = <0x4ae07cdc 0x8>, <0x4ae06014 0x4>,
			      <0x4a0021c4 0x8>, <0x4ae0c318 0x4>;
			reg-names = "base-address", "int-address",
				    "efuse-address", "ldo-address";
			ti,tranxdone-status-mask = <0x80>;
			/* LDOVBBMPU_MUX_CTRL */
			ti,ldovbb-override-mask = <0x400>;
			/* LDOVBBMPU_VSET_OUT */
			ti,ldovbb-vset-mask = <0x1F>;

			/*
			 * NOTE: only FBB mode used but actual vset will
			 * determine final biasing
			 */
			ti,abb_info = <
			/*uV		ABB	efuse	rbb_m fbb_m	vset_m*/
			1060000		0	0x0	0 0x02000000 0x01F00000
			1250000		0	0x4	0 0x02000000 0x01F00000
			>;
		};

		abb_mm: regulator-abb-mm {
			compatible = "ti,abb-v2";
			regulator-name = "abb_mm";
			#address-cells = <0>;
			#size-cells = <0>;
			clocks = <&sys_clkin>;
			ti,settling-time = <50>;
			ti,clock-cycles = <16>;

			reg = <0x4ae07ce4 0x8>, <0x4ae06010 0x4>,
			      <0x4a0021a4 0x8>, <0x4ae0c314 0x4>;
			reg-names = "base-address", "int-address",
				    "efuse-address", "ldo-address";
			ti,tranxdone-status-mask = <0x80000000>;
			/* LDOVBBMM_MUX_CTRL */
			ti,ldovbb-override-mask = <0x400>;
			/* LDOVBBMM_VSET_OUT */
			ti,ldovbb-vset-mask = <0x1F>;

			/*
			 * NOTE: only FBB mode used but actual vset will
			 * determine final biasing
			 */
			ti,abb_info = <
			/*uV		ABB	efuse	rbb_m fbb_m	vset_m*/
			1025000		0	0x0	0 0x02000000 0x01F00000
			1120000		0	0x4	0 0x02000000 0x01F00000
			>;
		};
	};
};

&cpu_thermal {
	polling-delay = <500>; /* milliseconds */
	coefficients = <65 (-1791)>;
};

#include "omap5-l4.dtsi"
#include "omap54xx-clocks.dtsi"

&gpu_thermal {
	coefficients = <117 (-2992)>;
};

&core_thermal {
	coefficients = <0 2000>;
};

#include "omap5-l4-abe.dtsi"
#include "omap54xx-clocks.dtsi"<|MERGE_RESOLUTION|>--- conflicted
+++ resolved
@@ -155,16 +155,11 @@
 
 		l4_cfg: interconnect@4a000000 {
 		};
-<<<<<<< HEAD
 
 		l4_per: interconnect@48000000 {
-=======
-
-		l4_per: interconnect@48000000 {
 		};
 
 		l4_abe: interconnect@40100000 {
->>>>>>> 0ecfebd2
 		};
 
 		ocmcram: ocmcram@40300000 {
@@ -208,118 +203,6 @@
 			ti,iommu-bus-err-back;
 		};
 
-<<<<<<< HEAD
-		mcpdm: mcpdm@40132000 {
-			compatible = "ti,omap4-mcpdm";
-			reg = <0x40132000 0x7f>, /* MPU private access */
-			      <0x49032000 0x7f>; /* L3 Interconnect */
-			reg-names = "mpu", "dma";
-			interrupts = <GIC_SPI 112 IRQ_TYPE_LEVEL_HIGH>;
-			ti,hwmods = "mcpdm";
-			dmas = <&sdma 65>,
-			       <&sdma 66>;
-			dma-names = "up_link", "dn_link";
-			status = "disabled";
-		};
-
-		dmic: dmic@4012e000 {
-			compatible = "ti,omap4-dmic";
-			reg = <0x4012e000 0x7f>, /* MPU private access */
-			      <0x4902e000 0x7f>; /* L3 Interconnect */
-			reg-names = "mpu", "dma";
-			interrupts = <GIC_SPI 114 IRQ_TYPE_LEVEL_HIGH>;
-			ti,hwmods = "dmic";
-			dmas = <&sdma 67>;
-			dma-names = "up_link";
-			status = "disabled";
-		};
-
-		mcbsp1: mcbsp@40122000 {
-			compatible = "ti,omap4-mcbsp";
-			reg = <0x40122000 0xff>, /* MPU private access */
-			      <0x49022000 0xff>; /* L3 Interconnect */
-			reg-names = "mpu", "dma";
-			interrupts = <GIC_SPI 17 IRQ_TYPE_LEVEL_HIGH>;
-			interrupt-names = "common";
-			ti,buffer-size = <128>;
-			ti,hwmods = "mcbsp1";
-			dmas = <&sdma 33>,
-			       <&sdma 34>;
-			dma-names = "tx", "rx";
-			status = "disabled";
-		};
-
-		mcbsp2: mcbsp@40124000 {
-			compatible = "ti,omap4-mcbsp";
-			reg = <0x40124000 0xff>, /* MPU private access */
-			      <0x49024000 0xff>; /* L3 Interconnect */
-			reg-names = "mpu", "dma";
-			interrupts = <GIC_SPI 22 IRQ_TYPE_LEVEL_HIGH>;
-			interrupt-names = "common";
-			ti,buffer-size = <128>;
-			ti,hwmods = "mcbsp2";
-			dmas = <&sdma 17>,
-			       <&sdma 18>;
-			dma-names = "tx", "rx";
-			status = "disabled";
-		};
-
-		mcbsp3: mcbsp@40126000 {
-			compatible = "ti,omap4-mcbsp";
-			reg = <0x40126000 0xff>, /* MPU private access */
-			      <0x49026000 0xff>; /* L3 Interconnect */
-			reg-names = "mpu", "dma";
-			interrupts = <GIC_SPI 23 IRQ_TYPE_LEVEL_HIGH>;
-			interrupt-names = "common";
-			ti,buffer-size = <128>;
-			ti,hwmods = "mcbsp3";
-			dmas = <&sdma 19>,
-			       <&sdma 20>;
-			dma-names = "tx", "rx";
-			status = "disabled";
-		};
-
-		timer5: timer@40138000 {
-			compatible = "ti,omap5430-timer";
-			reg = <0x40138000 0x80>,
-			      <0x49038000 0x80>;
-			interrupts = <GIC_SPI 41 IRQ_TYPE_LEVEL_HIGH>;
-			ti,hwmods = "timer5";
-			ti,timer-dsp;
-			ti,timer-pwm;
-		};
-
-		timer6: timer@4013a000 {
-			compatible = "ti,omap5430-timer";
-			reg = <0x4013a000 0x80>,
-			      <0x4903a000 0x80>;
-			interrupts = <GIC_SPI 42 IRQ_TYPE_LEVEL_HIGH>;
-			ti,hwmods = "timer6";
-			ti,timer-dsp;
-			ti,timer-pwm;
-		};
-
-		timer7: timer@4013c000 {
-			compatible = "ti,omap5430-timer";
-			reg = <0x4013c000 0x80>,
-			      <0x4903c000 0x80>;
-			interrupts = <GIC_SPI 43 IRQ_TYPE_LEVEL_HIGH>;
-			ti,hwmods = "timer7";
-			ti,timer-dsp;
-		};
-
-		timer8: timer@4013e000 {
-			compatible = "ti,omap5430-timer";
-			reg = <0x4013e000 0x80>,
-			      <0x4903e000 0x80>;
-			interrupts = <GIC_SPI 44 IRQ_TYPE_LEVEL_HIGH>;
-			ti,hwmods = "timer8";
-			ti,timer-dsp;
-			ti,timer-pwm;
-		};
-
-=======
->>>>>>> 0ecfebd2
 		dmm@4e000000 {
 			compatible = "ti,omap5-dmm";
 			reg = <0x4e000000 0x800>;
